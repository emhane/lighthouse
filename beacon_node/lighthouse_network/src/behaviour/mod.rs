--- conflicted
+++ resolved
@@ -58,11 +58,7 @@
 pub mod gossipsub_scoring_parameters;
 
 /// The number of peers we target per subnet for discovery queries.
-<<<<<<< HEAD
-pub const TARGET_SUBNET_PEERS: usize = 4;
-=======
 pub const TARGET_SUBNET_PEERS: usize = 6;
->>>>>>> 61569577
 
 const MAX_IDENTIFY_ADDRESSES: usize = 10;
 
